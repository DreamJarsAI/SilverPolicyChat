--- conflicted
+++ resolved
@@ -209,16 +209,99 @@
         color: var(--silver-indigo);
     }
 
-<<<<<<< HEAD
+    .info-card {
+        background: var(--panel-surface);
+        border-radius: 1.5rem;
+        padding: 2rem;
+        border: 1px solid var(--panel-border);
+        box-shadow: 0 20px 40px rgba(35, 21, 75, 0.16);
+        color: var(--text-primary);
+    }
+
+    .info-card h3 {
+        font-weight: 650;
+        margin-bottom: 1rem;
+    }
+
+    .info-card ul {
+        list-style: none;
+        padding: 0;
+        margin: 0;
+        display: grid;
+        gap: 0.85rem;
+    }
+
+    .info-card li {
+        display: grid;
+        grid-template-columns: 18px 1fr;
+        gap: 0.75rem;
+        align-items: start;
+        line-height: 1.5;
+        color: var(--text-secondary);
+    }
+
+    .info-card li::before {
+        content: "";
+        display: inline-flex;
+        width: 10px;
+        height: 10px;
+        border-radius: 999px;
+        margin-top: 0.45rem;
+        background: linear-gradient(135deg, rgba(95, 34, 217, 0.95), rgba(201, 182, 255, 0.95));
+        box-shadow: 0 0 0 4px rgba(95, 34, 217, 0.12);
+    }
+
+    @media (max-width: 1024px) {
+        .hero-block {
+            padding: 2.25rem 2rem;
+            text-align: center;
+        }
+
+        .hero-content {
+            margin: 0 auto;
+        }
+
+        .layout-row {
+            flex-direction: column;
+        }
+
+        .send-row {
+            justify-content: stretch;
+        }
+
+        .info-card {
+            padding: 1.75rem;
+        }
+    }
+    """
+
+    with gr.Blocks(
+        title="NYU Silver Policy Assistant",
+        theme=gr.themes.Soft(),
+        css=custom_css,
+    ) as demo:
+        gr.Markdown(
+            """
+            <div class="hero-block">
+                <div class="hero-content">
+                    <h1>NYU Silver Policy Assistant</h1>
+                    <p>Get grounded guidance on school policy decisions for the NYU Silver community.</p>
+                </div>
+            </div>
+            """,
+            elem_classes=["hero-block"],
+        )
+
         session_state = gr.State({"authenticated": False, "username": None, "email": None})
         history_state = gr.State([])
         registration_state = gr.State({"username": None, "email": None, "code_sent": False})
         reset_state = gr.State({"email": None, "code_sent": False})
 
-        status_bar = gr.Markdown("Not signed in.")
-        logout_button = gr.Button("Log out", variant="secondary", visible=False)
-
-        with gr.Tabs() as auth_tabs:
+        with gr.Row():
+            status_bar = gr.Markdown("Not signed in.")
+            logout_button = gr.Button("Log out", variant="secondary", visible=False)
+
+        with gr.Tabs():
             with gr.Tab("Login"):
                 login_username = gr.Textbox(label="Username", placeholder="nyustudent")
                 login_password = gr.Textbox(
@@ -276,22 +359,47 @@
                 complete_reset = gr.Button("Reset password", variant="primary", visible=False)
 
         with gr.Group(visible=False) as chat_container:
-            chat = gr.Chatbot(
-                label="Policy Assistant",
-                type="messages",
-                height=520,
-                show_copy_button=True,
-            )
-            with gr.Row():
-                message_box = gr.Textbox(
-                    label="Your question",
-                    placeholder="Ask about attendance, grading, scholarships, ...",
-                    scale=4,
-                    interactive=False,
-                )
-                send_button = gr.Button("Send", variant="primary", scale=1, interactive=False)
-
-            clear_button = gr.Button("Clear conversation", variant="secondary")
+            with gr.Row(elem_classes=["layout-row"]):
+                with gr.Column(scale=3, elem_classes=["chat-column"]):
+                    chat = gr.Chatbot(
+                        label="Policy Assistant",
+                        type="messages",
+                        height=540,
+                        show_copy_button=True,
+                        elem_classes=["chatbot-panel"],
+                    )
+
+                    with gr.Group(elem_classes=["input-card"]):
+                        message_box = gr.Textbox(
+                            label="Your question",
+                            placeholder="Ask about attendance, grading, scholarships, ...",
+                            lines=4,
+                            max_lines=8,
+                            elem_classes=["question-box"],
+                            interactive=False,
+                        )
+                        with gr.Row(elem_classes=["send-row"]):
+                            send_button = gr.Button("Send", variant="primary", scale=0, interactive=False)
+                            clear_button = gr.Button(
+                                "Clear conversation",
+                                variant="secondary",
+                                scale=0,
+                            )
+
+                with gr.Column(scale=2, elem_classes=["info-column"]):
+                    gr.Markdown(
+                        """
+                        <div class="info-card">
+                            <h3>How to get the most out of the assistant</h3>
+                            <ul>
+                                <li>Frame your scenario with key details like grade level, policy area, and stakeholders.</li>
+                                <li>Ask follow-up questions to clarify interpretations or explore alternative actions.</li>
+                                <li>Use the Clear button to start a new conversation when switching topics.</li>
+                            </ul>
+                        </div>
+                        """,
+                        elem_classes=["info-card"],
+                    )
 
         def handle_login(
             username: str,
@@ -343,7 +451,7 @@
         )
 
         def handle_logout(current_session: Dict[str, Any]) -> tuple[Any, ...]:
-            _ = current_session  # not used beyond signature
+            _ = current_session
             return (
                 gr.update(value="You have been signed out.", visible=True),
                 {"authenticated": False, "username": None, "email": None},
@@ -534,7 +642,7 @@
             ],
         )
 
-        def respond(
+        async def respond(
             user_message: str,
             chat_history: List[dict],
             rag_history: List[Tuple[str, str]],
@@ -542,143 +650,12 @@
         ):
             rag_history = list(rag_history or [])
             normalized = user_message.strip()
+            cleared_input = gr.update(value="")
+
             if not session or not session.get("authenticated"):
-                return "", chat_history, rag_history
-=======
-    .info-card {
-        background: var(--panel-surface);
-        border-radius: 1.5rem;
-        padding: 2rem;
-        border: 1px solid var(--panel-border);
-        box-shadow: 0 20px 40px rgba(35, 21, 75, 0.16);
-        color: var(--text-primary);
-    }
-
-    .info-card h3 {
-        font-weight: 650;
-        margin-bottom: 1rem;
-    }
-
-    .info-card ul {
-        list-style: none;
-        padding: 0;
-        margin: 0;
-        display: grid;
-        gap: 0.85rem;
-    }
-
-    .info-card li {
-        display: grid;
-        grid-template-columns: 18px 1fr;
-        gap: 0.75rem;
-        align-items: start;
-        line-height: 1.5;
-        color: var(--text-secondary);
-    }
-
-    .info-card li::before {
-        content: "";
-        display: inline-flex;
-        width: 10px;
-        height: 10px;
-        border-radius: 999px;
-        margin-top: 0.45rem;
-        background: linear-gradient(135deg, rgba(95, 34, 217, 0.95), rgba(201, 182, 255, 0.95));
-        box-shadow: 0 0 0 4px rgba(95, 34, 217, 0.12);
-    }
-
-    @media (max-width: 1024px) {
-        .hero-block {
-            padding: 2.25rem 2rem;
-            text-align: center;
-        }
-
-        .hero-content {
-            margin: 0 auto;
-        }
-
-        .layout-row {
-            flex-direction: column;
-        }
-
-        .send-row {
-            justify-content: stretch;
-        }
-
-        .info-card {
-            padding: 1.75rem;
-        }
-    }
-    """
-
-    with gr.Blocks(
-        title="NYU Silver Policy Assistant",
-        theme=gr.themes.Soft(),
-        css=custom_css,
-    ) as demo:
-        gr.Markdown(
-            """
-            <div class="hero-block">
-                <div class="hero-content">
-                    <h1>NYU Silver Policy Assistant</h1>
-                    <p>Get grounded guidance on school policy decisions for the NYU Silver community.</p>
-                </div>
-            </div>
-            """,
-            elem_classes=["hero-block"],
-        )
-
-        with gr.Row(elem_classes=["layout-row"]):
-            with gr.Column(scale=3, elem_classes=["chat-column"]):
-                chat = gr.Chatbot(
-                    label="Policy Assistant",
-                    type="messages",
-                    height=540,
-                    show_copy_button=True,
-                    elem_classes=["chatbot-panel"],
-                )
-                history_state = gr.State([])
-
-                with gr.Group(elem_classes=["input-card"]):
-                    message_box = gr.Textbox(
-                        label="Your question",
-                        placeholder="Ask about attendance, grading, scholarships, ...",
-                        lines=4,
-                        max_lines=8,
-                        elem_classes=["question-box"],
-                    )
-                    with gr.Row(elem_classes=["send-row"]):
-                        send_button = gr.Button("Send", variant="primary", scale=0)
-                        clear_button = gr.Button(
-                            "Clear conversation",
-                            variant="secondary",
-                            scale=0,
-                        )
-
-            with gr.Column(scale=2, elem_classes=["info-column"]):
-                gr.Markdown(
-                    """
-                    <div class="info-card">
-                        <h3>How to get the most out of the assistant</h3>
-                        <ul>
-                            <li>Frame your scenario with key details like grade level, policy area, and stakeholders.</li>
-                            <li>Ask follow-up questions to clarify interpretations or explore alternative actions.</li>
-                            <li>Use the Clear button to start a new conversation when switching topics.</li>
-                        </ul>
-                    </div>
-                    """,
-                    elem_classes=["info-card"],
-                )
-
-        async def respond(
-            user_message: str,
-            chat_history: List[dict],
-            rag_history: List[Tuple[str, str]],
-        ):
-            rag_history = list(rag_history or [])
-            normalized = user_message.strip()
-            cleared_input = gr.update(value="")
->>>>>>> 0bf6894e
+                yield cleared_input, chat_history, rag_history
+                return
+
             if not normalized:
                 yield cleared_input, chat_history, rag_history
                 return
@@ -698,7 +675,6 @@
             prior_history = list(rag_history)
             rag_history.append((normalized, ""))
 
-            # Show the user turn and placeholder assistant message immediately.
             yield cleared_input, updated_chat, rag_history
 
             emitted_chunk = False
@@ -710,10 +686,7 @@
 
             rag_history[-1] = (normalized, assistant_entry["content"])
             if not emitted_chunk:
-                # Ensure the final state is delivered even if no streaming chunks were emitted.
                 yield cleared_input, updated_chat, rag_history
-
-            return
 
         for trigger in (message_box.submit, send_button.click):
             trigger(
